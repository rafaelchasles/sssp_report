import streamlit as st
<<<<<<< HEAD
import leafmap.foliumap as leafmap
from dotenv import load_dotenv


# Loading Environment Variables
load_dotenv()

st.set_page_config(layout="wide")
st.title('Geração dos mapas interpolados dos pluviômetros')
=======
>>>>>>> 4681f221

st.sidebar.image('data/logo.png')
st.title('Geração dos mapas interpolados dos pluviômetros')

st.write('Esta ferramenta tem como objetivo realizar a interpolação da chuva das últimas 24h, dos pluviômetros, a partir do método IDW.\
        As estações podem ser consultadas no site do Sistema Integrado de Bacias Hidrográficas (https://cth.daee.sp.gov.br/sibh/chuva_agora).\
         Os resultados podem ser plotados de forma contínua ou agregados por município a partir de estatística escolhida (máxima, média, mediana ou moda)...')


st.components.v1.iframe("https://cth.daee.sp.gov.br/sibh/chuva_agora", width=800, height=600)
<|MERGE_RESOLUTION|>--- conflicted
+++ resolved
@@ -1,16 +1,13 @@
 import streamlit as st
-<<<<<<< HEAD
+
 import leafmap.foliumap as leafmap
 from dotenv import load_dotenv
-
 
 # Loading Environment Variables
 load_dotenv()
 
 st.set_page_config(layout="wide")
 st.title('Geração dos mapas interpolados dos pluviômetros')
-=======
->>>>>>> 4681f221
 
 st.sidebar.image('data/logo.png')
 st.title('Geração dos mapas interpolados dos pluviômetros')
